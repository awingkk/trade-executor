"""Various statistics calculated across portfolios and positions.

Statistics are calculated/refreshed on the server-side and exported as a part of the state.
This way the clients (JavaScript) do not need to reconstruct this information.

Any statistics are optional: they are not needed to make any state transitions, they are
purely there for profit and loss calculations.
"""
import datetime
from collections import defaultdict
from dataclasses import field, dataclass
from math import isnan
from typing import Dict, List, Optional, Tuple

import pandas as pd
from dataclasses_json import dataclass_json
from pandas import DatetimeIndex

from tradingstrategy.types import USDollarAmount

from tradeexecutor.analysis.trade_analyser import TradeSummary


@dataclass_json
@dataclass
class PositionStatistics:
    """Time-series of statistics calculated for each open position.

    Position statistics are recalculated at the same time positions are revalued.
    The time-series of these statistics are stored as a part of the state,
    allowing one to plot the position performance over time.
    """

    #: Real-time clock when these stats were calculated
    calculated_at: datetime.datetime

    #: When this position was revalued last time.
    #: Should not be far off from `calculated_at`
    #: because we should revalue positions always before calculating their stats.
    last_valuation_at: datetime.datetime

    #: Profitability %
    profitability: float

    #: How much profit we made so far
    profit_usd: USDollarAmount

    #: The current number of owned units
    quantity: float

    #: The current position size dollars
    value: USDollarAmount


    def __post_init__(self):
        assert isinstance(self.calculated_at, datetime.datetime)
        assert isinstance(self.last_valuation_at, datetime.datetime)
        assert not isnan(self.profitability)


@dataclass_json
@dataclass
class FinalPositionStatistics:
    """When position is closed, its final statistics are calculated.

    These statistics contain fields that is not present in open positions.
    """

    #: Real-time clock when these stats were calculated
    calculated_at: datetime.datetime

    #: How many trades we have made
    trade_count: int

    #: How much was the first purchase
    value_at_open: USDollarAmount

    #: How much was we held at the maximum point of time
    value_at_max: USDollarAmount



@dataclass_json
@dataclass
class PortfolioStatistics:
    '''Portfolio statistics for each timepoint.

    Updated with regular ticks for a live strategy.

    If backtesting, only calculated_at and total_equity are necessary for later visualisations and metrics
    If livetrading, then all attributes should be specified so that for displaying updated metrics after each trade 
    '''

    #: Real-time clock when these stats were calculated
    calculated_at: datetime.datetime
    total_equity: USDollarAmount
    
    free_cash: Optional[USDollarAmount] = None
    open_position_count: Optional[int] = None
    open_position_equity: Optional[USDollarAmount] = None
    frozen_position_count: Optional[int] = None
    frozen_position_equity: Optional[USDollarAmount] = None
    closed_position_count: Optional[int] = None
    unrealised_profit_usd: Optional[USDollarAmount] = None

    first_trade_at: Optional[datetime.datetime] = None
    last_trade_at: Optional[datetime.datetime] = None

    realised_profit_usd: Optional[USDollarAmount] = 0
    summary: Optional[TradeSummary] = None


@dataclass_json
@dataclass
class Statistics:
    """Statistics for a trade execution state.

    We calculate various statistics on the server-side and make them part of the state,
    so that JS clients can easily display this information.

    Statistics are collected over time and more often than trading ticks.
    We store historical statistics for each position as the part of the state.
    """

    #: Per portfolio statistics.
    #: Contains list of statistics for the portfolio over time.
    #: The first timestamp is the first entry in the list.
    #: Note that now we have only one portfolio per state.
    portfolio: List[PortfolioStatistics] = field(default_factory=list)

    #: Per position statistics.
    #: We look them up by position id.
    #: Each position contains list of statistics for the position over time.
    #: The first timestamp is the first entry in the list.
    positions: Dict[int, List[PositionStatistics]] = field(default_factory=lambda: defaultdict(list))

    #: Per position statistics for closed positions.
    closed_positions: Dict[int, FinalPositionStatistics] = field(default_factory=dict)

    def get_latest_portfolio_stats(self) -> PortfolioStatistics:
        return self.portfolio[-1]

    def get_latest_position_stats(self, position_id: int) -> PositionStatistics:
        return self.positions[position_id][-1]

    def add_positions_stats(self, position_id: int, p_stats: PositionStatistics):
        """Add a new sample to position stats.

        We cannot use defaultdict() here because we lose defaultdict instance on state serialization.
        """
        assert isinstance(position_id, int)
        assert isinstance(p_stats, PositionStatistics)
        stat_list = self.positions.get(position_id, [])
        stat_list.append(p_stats)
        self.positions[position_id] = stat_list

    def get_portfolio_statistics_dataframe(
            self,
            attr_name: str,
            resampling_time: str="D",
            resampling_method: str="max") -> pd.Series:
        """Get any of position statistcs value as a columnar data.

        Get the daily performance of the portfolio.

        Example:

        .. code-block:: python

            # Create time series of portfolio "total_equity" over its lifetime
            s = stats.get_portfolio_statistics_dataframe("total_equity")

        :param attr_name:
            Which variable we are interested in.
            E.g. `total_equity`.

        :param resampling_time:
            See http://pandas.pydata.org/pandas-docs/stable/user_guide/timeseries.html#resampling

        :param resamping_method:
            See http://pandas.pydata.org/pandas-docs/stable/user_guide/timeseries.html#resampling

        :return:
            DataFrame for the value with time as index.
        """

<<<<<<< HEAD
        # https://stackoverflow.com/questions/40815238/convert-dataframe-index-to-datetime
        s = pd.Series(
            [getattr(ps, attr_name) for ps in self.portfolio],
            index=pd.DatetimeIndex([ps.calculated_at for ps in self.portfolio]),
=======
        assert len(self.portfolio) > 0, f"Statistics did not have any calculations for positions: {self.portfolio}"

        s = pd.Series(
            [getattr(ps, attr_name) for ps in self.portfolio],
            index=DatetimeIndex([ps.calculated_at for ps in self.portfolio]),
>>>>>>> aa041bb1
        )

        # Convert data to daily if we have to
        assert resampling_method == "max", f"Unsupported resamping method {resampling_method}"
        return s.resample(resampling_time).max()


def calculate_naive_profitability(
        total_equity_series: pd.Series,
        look_back: Optional[pd.Timedelta] = None,
        start_at: Optional[pd.Timestamp] = None,
        end_at: Optional[pd.Timestamp] = None) -> Tuple[Optional[float], Optional[pd.Timedelta]]:
    """Calculate the profitability as value at end - value at start.

    This formula ignores any deposits and withdraws from the strategy.

    TODO: This needs to include gas fee costs

    :param total_equity:
        As received from get_portfolio_statistics_dataframe()

    :return:
        Tuple (Profitability as %, duration of the sample period).
        (None, None) if we cannot calculate anything yet.
    """

    if len(total_equity_series) == 0:
        return None, None

    if look_back:
        assert not(start_at or end_at), "Give either look_back or range"

        end_at = total_equity_series.index[-1]
        start_at = end_at - look_back

        # We cannot look back data we do not have
        start_at = max(total_equity_series.index[0], start_at)


    # https://stackoverflow.com/a/42266376/315168
    start_val_idx = total_equity_series.index.get_indexer([start_at], method="nearest")
    end_val_idx = total_equity_series.index.get_indexer([end_at], method="nearest")

    start_val = float(total_equity_series.iloc[start_val_idx])
    end_val = float(total_equity_series.iloc[end_val_idx])

    return (end_val - start_val) / (start_val), end_at - start_at<|MERGE_RESOLUTION|>--- conflicted
+++ resolved
@@ -184,18 +184,12 @@
             DataFrame for the value with time as index.
         """
 
-<<<<<<< HEAD
+        assert len(self.portfolio) > 0, f"Statistics did not have any calculations for positions: {self.portfolio}"
+
         # https://stackoverflow.com/questions/40815238/convert-dataframe-index-to-datetime
         s = pd.Series(
             [getattr(ps, attr_name) for ps in self.portfolio],
-            index=pd.DatetimeIndex([ps.calculated_at for ps in self.portfolio]),
-=======
-        assert len(self.portfolio) > 0, f"Statistics did not have any calculations for positions: {self.portfolio}"
-
-        s = pd.Series(
-            [getattr(ps, attr_name) for ps in self.portfolio],
             index=DatetimeIndex([ps.calculated_at for ps in self.portfolio]),
->>>>>>> aa041bb1
         )
 
         # Convert data to daily if we have to
